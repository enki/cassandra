# Cassandra storage config YAML 
# See http://wiki.apache.org/cassandra/StorageConfiguration for
# explanations of configuration directives.

<<<<<<< HEAD
# name of the cluster
cluster_name: 'Dev Cluster'
=======
# The name of the cluster. This is mainly used to prevent machines in
# one logical cluster from joining another.
cluster_name: 'Test Cluster'
>>>>>>> 780a58a9

# If you are using an order-preserving partitioner and you know your key
# distribution, you can specify the token for this node to use. (Keys
# are sent to the node with the "closest" token, so distributing your
# tokens equally along the key distribution space will spread keys
# evenly across your cluster.)  This setting is only checked the first
# time a node is started. 

# This can also be useful with RandomPartitioner to force equal spacing
# of tokens around the hash space, especially for clusters with a small
# number of nodes.
initial_token:

# Set to true to make new [non-seed] nodes automatically migrate data
# to themselves from the pre-existing nodes in the cluster.  Defaults
# to false because you can only bootstrap N machines at a time from
# an existing cluster of N, so if you are bringing up a cluster of
# 10 machines with 3 seeds you would have to do it in stages.  Leaving
# this off for the initial start simplifies that.
auto_bootstrap: false

# See http://wiki.apache.org/cassandra/HintedHandoff
hinted_handoff_enabled: true

# authentication backend, implementing IAuthenticator; used to identify users
authenticator: org.apache.cassandra.auth.AllowAllAuthenticator

# authorization backend, implementing IAuthority; used to limit access/provide permissions
authority: org.apache.cassandra.auth.AllowAllAuthority

# any IPartitioner may be used, including your own as long as it is on
# the classpath.  Out of the box, Cassandra provides
# org.apache.cassandra.dht.RandomPartitioner
# org.apache.cassandra.dht.ByteOrderedPartitioner,
# org.apache.cassandra.dht.OrderPreservingPartitioner, and
# org.apache.cassandra.dht.CollatingOrderPreservingPartitioner.
# (CollatingOPP colates according to EN,US rules, not naive byte
# ordering.  Use this as an example if you need locale-aware collation.)
partitioner: org.apache.cassandra.dht.RandomPartitioner

# directories where Cassandra should store data on disk.
data_file_directories:
        - /var/lib/cassandra/data

# commit log
commitlog_directory: /var/lib/cassandra/commitlog

# Size to allow commitlog to grow to before creating a new segment 
commitlog_rotation_threshold_in_mb: 128

# commitlog_sync may be either "periodic" or "batch." 
# When in batch mode, Cassandra won't ack writes until the commit log
# has been fsynced to disk.  It will wait up to
# CommitLogSyncBatchWindowInMS milliseconds for other writes, before
# performing the sync.
commitlog_sync: periodic

# the other option is "timed," where writes may be acked immediately
# and the CommitLog is simply synced every commitlog_sync_period_in_ms
# milliseconds.
commitlog_sync_period_in_ms: 10000

# Addresses of hosts that are deemed contact points. 
# Cassandra nodes use this list of hosts to find each other and learn
# the topology of the ring.  You must change this if you are running
# multiple nodes!
seeds:
    - 127.0.0.1

# Access mode.  mmapped i/o is substantially faster, but only practical on
# a 64bit machine (which notably does not include EC2 "small" instances)
# or relatively small datasets.  "auto", the safe choice, will enable
# mmapping on a 64bit JVM.  Other values are "mmap", "mmap_index_only"
# (which may allow you to get part of the benefits of mmap on a 32bit
# machine by mmapping only index files) and "standard".
# (The buffer size settings that follow only apply to standard,
# non-mmapped i/o.)
disk_access_mode: auto

# Unlike most systems, in Cassandra writes are faster than reads, so
# you can afford more of those in parallel.  A good rule of thumb is 2
# concurrent reads per processor core.  Increase ConcurrentWrites to
# the number of clients writing at once if you enable CommitLogSync +
# CommitLogSyncDelay. -->
concurrent_reads: 8
concurrent_writes: 32

# This sets the amount of memtable flush writer threads.  These will
# be blocked by disk io, and each one will hold a memtable in memory
# while blocked. If you have a large heap and many data directories,
# you can increase this value for better flush performance.
# By default this will be set to the amount of data directories defined.
#memtable_flush_writers: 1

# Buffer size to use when performing contiguous column slices. 
# Increase this to the size of the column slices you typically perform
sliced_buffer_size_in_kb: 64

# TCP port, for commands and data
storage_port: 7000

# Address to bind to and tell other nodes to connect to. You _must_
# change this if you want multiple nodes to be able to communicate!
listen_address: localhost

# The address to bind the Thrift RPC service to
rpc_address: localhost
# port for Thrift to listen on
rpc_port: 9160

# Frame size for thrift (maximum field length).
# 0 disables TFramedTransport in favor of TSocket. This option
# is deprecated; we strongly recommend using Framed mode.
thrift_framed_transport_size_in_mb: 15

# The max length of a thrift message, including all fields and
# internal thrift overhead.
thrift_max_message_length_in_mb: 16

# Whether or not to take a snapshot before each compaction.  Be
# careful using this option, since Cassandra won't clean up the
# snapshots for you.  Mostly useful if you're paranoid when there
# is a data format change.
snapshot_before_compaction: false

# change this to increase the compaction thread's priority.  In java, 1 is the
# lowest priority and that is our default.
# compaction_thread_priority: 1

# The threshold size in megabytes the binary memtable must grow to,
# before it's submitted for flushing to disk.
binary_memtable_throughput_in_mb: 256
# The maximum time to leave a dirty memtable unflushed.
# (While any affected columnfamilies have unflushed data from a
# commit log segment, that segment cannot be deleted.)
# This needs to be large enough that it won't cause a flush storm
# of all your memtables flushing at once because none has hit
# the size or count thresholds yet.
memtable_flush_after_mins: 60
# Size of the memtable in memory before it is flushed
memtable_throughput_in_mb: 64
# Number of objects in millions in the memtable before it is flushed
memtable_operations_in_millions: 0.3

# Add column indexes to a row after its contents reach this size.
# Increase if your column values are large, or if you have a very large
# number of columns.  The competing causes are, Cassandra has to
# deserialize this much of the row to read a single column, so you want
# it to be small - at least if you do many partial-row reads - but all
# the index data is read for each access, so you don't want to generate
# that wastefully either.
column_index_size_in_kb: 64

# Size limit for rows being compacted in memory.  Larger rows will spill
# over to disk and use a slower two-pass compaction process.  A message
# will be logged specifying the row key.
in_memory_compaction_limit_in_mb: 64

# Time to wait for a reply from other nodes before failing the command 
rpc_timeout_in_ms: 10000

# phi value that must be reached for a host to be marked down.
# most users should never need to adjust this.
# phi_convict_threshold: 8

# endpoint_snitch -- Set this to a class that implements
# IEndpointSnitch, which will let Cassandra know enough
# about your network topology to route requests efficiently.
# Out of the box, Cassandra provides
# org.apache.cassandra.locator.SimpleSnitch,
# org.apache.cassandra.locator.RackInferringSnitch, and
# org.apache.cassandra.locator.PropertyFileSnitch.
endpoint_snitch: org.apache.cassandra.locator.SimpleSnitch

# dynamic_snitch -- This boolean controls whether the above snitch is
# wrapped with a dynamic snitch, which will monitor read latencies
# and avoid reading from hosts that have slowed (due to compaction,
# for instance)
dynamic_snitch: true

# request_scheduler -- Set this to a class that implements
# RequestScheduler, which will schedule incoming client requests
# according to the specific policy. This is useful for multi-tenancy
# with a single Cassandra cluster.
# NOTE: This is specifically for requests from the client and does
# not affect inter node communication.
# org.apache.cassandra.scheduler.NoScheduler - No scheduling takes place
# org.apache.cassandra.scheduler.RoundRobinScheduler - Round robin of
# client requests to a node with a sepearte queue for each
# reques_scheduler_id. The requests are throttled based on the limit set
# in throttle_limit in the requeset_scheduler_options
request_scheduler: org.apache.cassandra.scheduler.NoScheduler

# Scheduler Options vary based on the type of scheduler
# NoScheduler - Has no options
# RoundRobin
#  - throttle_limit -- The throttle_limit is the number of in-flight
#                      requests per client.  Requests beyond 
#                      that limit are queued up until
#                      running requests can complete.
#                      The value of 80 here is twice the number of
#                      concurrent_reads + concurrent_writes.
# request_scheduler_options:
#    throttle_limit: 80

# request_scheduler_id -- An identifer based on which to perform
# the request scheduling. The current supported option is "keyspace"
request_scheduler_id: keyspace

# A ColumnFamily is the Cassandra concept closest to a relational table. 
#
# Keyspaces are separate groups of ColumnFamilies.  Except in very
# unusual circumstances you will have one Keyspace per application.
#
# Keyspace required parameters:
# - name: name of the keyspace; "system" and "definitions" are 
#   reserved for Cassandra Internals.
# - replica_placement_strategy: the class that determines how replicas
#   are distributed among nodes. Contains both the class as well as
#   configuration information.  Must extend AbstractReplicationStrategy.
#   Out of the box, Cassandra provides 
#     * org.apache.cassandra.locator.SimpleStrategy 
#     * org.apache.cassandra.locator.NetworkTopologyStrategy
#     * org.apache.cassandra.locator.OldNetworkTopologyStrategy
#
#   SimpleStrategy merely places the first
#   replica at the node whose token is closest to the key (as determined
#   by the Partitioner), and additional replicas on subsequent nodes
#   along the ring in increasing Token order.
# 
#   With NetworkTopologyStrategy,
#   for each datacenter, you can specify how many replicas you want
#   on a per-keyspace basis.  Replicas are placed on different racks
#   within each DC, if possible. This strategy also requires rack aware
#   snitch, such as RackInferringSnitch or PropertyFileSnitch.
#   An example:
#    - name: Keyspace1
#      replica_placement_strategy: org.apache.cassandra.locator.NetworkTopologyStrategy
#      strategy_options:
#        DC1 : 3
#        DC2 : 2
#        DC3 : 1
# 
#   OldNetworkToplogyStrategy [formerly RackAwareStrategy] 
#   places one replica in each of two datacenters, and the third on a
#   different rack in in the first.  Additional datacenters are not
#   guaranteed to get a replica.  Additional replicas after three are placed
#   in ring order after the third without regard to rack or datacenter.
#
# - replication_factor: Number of replicas of each row
# - column_families: column families associated with this keyspace
#
# ColumnFamily required parameters:
# - name: name of the ColumnFamily.  Must not contain the character "-".
# - compare_with: tells Cassandra how to sort the columns for slicing
#   operations. The default is BytesType, which is a straightforward
#   lexical comparison of the bytes in each column.  Other options are
#   AsciiType, UTF8Type, LexicalUUIDType, TimeUUIDType, LongType,
#   and IntegerType (a generic variable-length integer type).
#   You can also specify the fully-qualified class name to a class of
#   your choice extending org.apache.cassandra.db.marshal.AbstractType.
#
# ColumnFamily optional parameters:
# - keys_cached: specifies the number of keys per sstable whose
#   locations we keep in memory in "mostly LRU" order.  (JUST the key
#   locations, NOT any column values.) Specify a fraction (value less
#   than 1) or an absolute number of keys to cache.  Defaults to 200000
#   keys.
# - rows_cached: specifies the number of rows whose entire contents we
#   cache in memory. Do not use this on ColumnFamilies with large rows,
#   or ColumnFamilies with high write:read ratios. Specify a fraction
#   (value less than 1) or an absolute number of rows to cache.
#   Defaults to 0. (i.e. row caching is off by default)
# - comment: used to attach additional human-readable information about 
#   the column family to its definition.
# - read_repair_chance: specifies the probability with which read
#   repairs should be invoked on non-quorum reads.  must be between 0
#   and 1. defaults to 1.0 (always read repair).
# - preload_row_cache: If true, will populate row cache on startup.
#   Defaults to false.
# - gc_grace_seconds: specifies the time to wait before garbage
#   collecting tombstones (deletion markers). defaults to 864000 (10
#   days). See http://wiki.apache.org/cassandra/DistributedDeletes
#
# NOTE: this keyspace definition is for demonstration purposes only.
#       Cassandra will not load these definitions during startup. See
#       http://wiki.apache.org/cassandra/FAQ#no_keyspaces for an explanation.
keyspaces:
    - name: Keyspace1
      replica_placement_strategy: org.apache.cassandra.locator.SimpleStrategy
      replication_factor: 1
      column_families:
        - name: Standard1
          compare_with: BytesType

        - name: Standard2
          compare_with: UTF8Type
          read_repair_chance: 0.1
          keys_cached: 100
          gc_grace_seconds: 0

        - name: StandardByUUID1
          compare_with: TimeUUIDType
          clock_type: Timestamp
          reconciler: TimestampReconciler          

        - name: Super1
          column_type: Super
          compare_with: BytesType
          compare_subcolumns_with: BytesType

        - name: Super2
          column_type: Super
          compare_subcolumns_with: UTF8Type
          preload_row_cache: true
          rows_cached: 10000
          keys_cached: 50
          comment: 'A column family with supercolumns, whose column and subcolumn names are UTF8 strings'

        - name: Super3
          column_type: Super
          compare_with: LongType
          comment: 'A column family with supercolumns, whose column names are Longs (8 bytes)'

        - name: Indexed1
          default_validation_class: LongType
          column_metadata:
            - name: birthdate
              validator_class: LongType
              index_type: KEYS<|MERGE_RESOLUTION|>--- conflicted
+++ resolved
@@ -2,14 +2,9 @@
 # See http://wiki.apache.org/cassandra/StorageConfiguration for
 # explanations of configuration directives.
 
-<<<<<<< HEAD
-# name of the cluster
-cluster_name: 'Dev Cluster'
-=======
 # The name of the cluster. This is mainly used to prevent machines in
 # one logical cluster from joining another.
-cluster_name: 'Test Cluster'
->>>>>>> 780a58a9
+cluster_name: 'Dev Cluster'
 
 # If you are using an order-preserving partitioner and you know your key
 # distribution, you can specify the token for this node to use. (Keys
