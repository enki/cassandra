# Licensed to the Apache Software Foundation (ASF) under one
# or more contributor license agreements.  See the NOTICE file
# distributed with this work for additional information
# regarding copyright ownership.  The ASF licenses this file
# to you under the Apache License, Version 2.0 (the
# "License"); you may not use this file except in compliance
# with the License.  You may obtain a copy of the License at
#
#     http://www.apache.org/licenses/LICENSE-2.0
#
# Unless required by applicable law or agreed to in writing, software
# distributed under the License is distributed on an "AS IS" BASIS,
# WITHOUT WARRANTIES OR CONDITIONS OF ANY KIND, either express or implied.
# See the License for the specific language governing permissions and
# limitations under the License.

if [ "x$CASSANDRA_HOME" = "x" ]; then
    CASSANDRA_HOME=`dirname $0`/..
fi

# The directory where Cassandra's configs live (required)
if [ "x$CASSANDRA_CONF" = "x" ]; then
    CASSANDRA_CONF=$CASSANDRA_HOME/conf
fi

# This can be the path to a jar file, or a directory containing the 
# compiled classes. NOTE: This isn't needed by the startup script,
# it's just used here in constructing the classpath.
cassandra_bin=$CASSANDRA_HOME/build/classes
#cassandra_bin=$cassandra_home/build/cassandra.jar

# JAVA_HOME can optionally be set here
#JAVA_HOME=/usr/local/jdk6

# The java classpath (required)
CLASSPATH=$CASSANDRA_CONF:$cassandra_bin

for jar in $CASSANDRA_HOME/lib/*.jar; do
    CLASSPATH=$CLASSPATH:$jar
<<<<<<< HEAD
done

# Arguments to pass to the JVM
JVM_OPTS=" \
        -ea \
        \
        -Xms256M \
        -Xmx512M \
        -Xss128k \
        \
        -XX:+UseParNewGC \
        -XX:+UseConcMarkSweepGC \
        -XX:+CMSParallelRemarkEnabled \
        -XX:SurvivorRatio=8 \
        -XX:MaxTenuringThreshold=1 \
        -XX:+HeapDumpOnOutOfMemoryError \
        \
        -Dcom.sun.management.jmxremote.port=8080 \
        -Dcom.sun.management.jmxremote.ssl=false \
        -Dcom.sun.management.jmxremote.authenticate=false"
=======
done
>>>>>>> 780a58a9
<|MERGE_RESOLUTION|>--- conflicted
+++ resolved
@@ -37,27 +37,4 @@
 
 for jar in $CASSANDRA_HOME/lib/*.jar; do
     CLASSPATH=$CLASSPATH:$jar
-<<<<<<< HEAD
-done
-
-# Arguments to pass to the JVM
-JVM_OPTS=" \
-        -ea \
-        \
-        -Xms256M \
-        -Xmx512M \
-        -Xss128k \
-        \
-        -XX:+UseParNewGC \
-        -XX:+UseConcMarkSweepGC \
-        -XX:+CMSParallelRemarkEnabled \
-        -XX:SurvivorRatio=8 \
-        -XX:MaxTenuringThreshold=1 \
-        -XX:+HeapDumpOnOutOfMemoryError \
-        \
-        -Dcom.sun.management.jmxremote.port=8080 \
-        -Dcom.sun.management.jmxremote.ssl=false \
-        -Dcom.sun.management.jmxremote.authenticate=false"
-=======
-done
->>>>>>> 780a58a9
+done