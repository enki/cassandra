--- conflicted
+++ resolved
@@ -317,15 +317,7 @@
                 }
             }
         };
-<<<<<<< HEAD
-        logger.debug("scheduleWithFixedDelay {} {}", runnable, minCheckMs);
-        
-        if (minCheckMs > 0) {
-            flushTask = StorageService.scheduledTasks.scheduleWithFixedDelay(runnable, minCheckMs, minCheckMs, TimeUnit.MILLISECONDS);
-        }
-=======
         flushTask = StorageService.scheduledTasks.scheduleWithFixedDelay(runnable, 10, 10, TimeUnit.SECONDS);
->>>>>>> 33573ea2
     }
 
     public void createReplicationStrategy(KSMetaData ksm) throws ConfigurationException
